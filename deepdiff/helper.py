--- conflicted
+++ resolved
@@ -49,6 +49,47 @@
     'oldvalue': 'old_value'}
 
 
+def short_repr(item, max_length=15):
+    """Short representation of item if it is too long"""
+    item = repr(item)
+    if len(item) > max_length:
+        item = '{}...{}'.format(item[:max_length - 3], item[-1])
+    return item
+
+
+def encode_n_hash(obj, func):
+    """
+    Encode and hash an object using the hash function func (e.g. hashlib.sha1)
+    :return: A hex string
+    """
+    if func is hash:
+        return str(hash(obj))
+    else:
+        if py3:  # pragma: no cover
+            if isinstance(obj, str):
+                obj = obj.encode('utf-8')
+        else:  # pragma: no cover
+            if isinstance(obj, unicode):
+                obj = obj.encode('utf-8')
+        return func(obj).hexdigest()
+
+
+class ListItemRemovedOrAdded(object):  # pragma: no cover
+    """Class of conditions to be checked"""
+    pass
+
+
+WARNING_NUM = 0
+
+
+def warn(*args, **kwargs):
+    global WARNING_NUM
+
+    if WARNING_NUM < 10:
+        WARNING_NUM += 1
+        logger.warning(*args, **kwargs)
+
+
 class RemapDict(dict):
     """
     Remap Dictionary.
@@ -69,66 +110,6 @@
             raise KeyError(new_key)
 
 
-def short_repr(item, max_length=15):
-    """Short representation of item if it is too long"""
-    item = repr(item)
-    if len(item) > max_length:
-        item = '{}...{}'.format(item[:max_length - 3], item[-1])
-    return item
-
-
-<<<<<<< HEAD
-def encode_n_hash(obj, func):
-=======
-class ListItemRemovedOrAdded(object):  # pragma: no cover
-    """Class of conditions to be checked"""
-    pass
-
-
-class NotPresent(object):  # pragma: no cover
->>>>>>> 103a2019
-    """
-    Encode and hash an object using the hash function func (e.g. hashlib.sha1)
-    :return: A hex string
-    """
-<<<<<<< HEAD
-    if func is hash:
-        return str(hash(obj))
-    else:
-        if py3:  # pragma: no cover
-            if isinstance(obj, str):
-                obj = obj.encode('utf-8')
-        else:  # pragma: no cover
-            if isinstance(obj, unicode):
-                obj = obj.encode('utf-8')
-        return func(obj).hexdigest()
-
-
-class ListItemRemovedOrAdded(object):  # pragma: no cover
-    """Class of conditions to be checked"""
-    pass
-=======
-    def __repr__(self):
-        return "Not Present"
-
-    def __str__(self):
-        return self.__repr__()
-
->>>>>>> 103a2019
-
-notpresent = NotPresent()
-
-WARNING_NUM = 0
-
-
-def warn(*args, **kwargs):
-    global WARNING_NUM
-
-    if WARNING_NUM < 10:
-        WARNING_NUM += 1
-        logger.warning(*args, **kwargs)
-
-
 class Verbose(object):
     """
     Global verbose level
