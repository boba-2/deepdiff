--- conflicted
+++ resolved
@@ -12,11 +12,8 @@
 
 import difflib
 import logging
-<<<<<<< HEAD
 import jsonpickle
-=======
 import re
->>>>>>> 2b7f40a9
 
 from decimal import Decimal
 
@@ -88,7 +85,7 @@
         List of object types to exclude from the report.
 
     view: string, default = text
-        Starting the version 3.1.0 You can choose the view into the deepdiff results.
+        Starting the version 3.0.0 You can choose the view into the deepdiff results.
         The default is the text view which has been the only view up until now.
         The new view is called the tree view which allows you to traverse through
         the tree of changed items.
@@ -119,7 +116,7 @@
 
     .. seealso::
         The following examples are using the *default text view.*
-        The Tree View is introduced in DeepDiff 3.1.0 and provides traversing capabilities through your diffed data and more!
+        The Tree View is introduced in DeepDiff 3.0.0 and provides traversing capabilities through your diffed data and more!
         Read more about the Tree View at the bottom of this page.
 
     Importing
@@ -333,7 +330,7 @@
 
     **Tree View**
 
-    Starting the version 3.1.0 You can choose the view into the deepdiff results.
+    Starting the version 3.0.0 You can choose the view into the deepdiff results.
     The tree view provides you with tree objects that you can traverse through to find
     the parents of the objects that are diffed and the actual objects that are being diffed.
     This view is very useful when dealing with nested objects.
@@ -378,7 +375,7 @@
     **Examples Tree View**
 
     .. note::
-        The Tree View is introduced in DeepDiff 3.1.0.
+        The Tree View is introduced in DeepDiff 3.0.0.
         Set view='tree' in order to use this view.
 
     Value of an item has changed (Tree View)
