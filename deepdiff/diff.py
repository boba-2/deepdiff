#!/usr/bin/env python
# -*- coding: utf-8 -*-

# In order to run the docstrings:
# python3 -m deepdiff.diff
# You might need to run it many times since dictionaries come in different orders
# every time you run the docstrings.
# However the docstring expects it in a specific order in order to pass!

from __future__ import absolute_import
from __future__ import print_function

import difflib
import logging
import jsonpickle
import re

from decimal import Decimal

from collections import Mapping
from collections import Iterable

<<<<<<< HEAD
from .helper import py3, strings, numbers, ListItemRemovedOrAdded, IndexedHash, Verbose
from .base import DeepBase
from .model import NotPresentHere, RemapDict, ResultDict
from .model.diffresult import DiffTextResult, DiffTreeResult
from .model.difflevel import DiffLevel
from .model.childrelationship import DictRelationship, AttributeRelationship, SetRelationship
from .model.childrelationship import SubscriptableIterableRelationship, NonSubscriptableIterableRelationship
from .contenthash import DeepHash
=======
from deepdiff.helper import py3, strings, bytes_type, numbers, ListItemRemovedOrAdded, notpresent, IndexedHash, Verbose
from deepdiff.model import RemapDict, ResultDict, TextResult, TreeResult, DiffLevel
from deepdiff.model import DictRelationship, AttributeRelationship  # , REPORT_KEYS
from deepdiff.model import SubscriptableIterableRelationship, NonSubscriptableIterableRelationship, SetRelationship
from deepdiff.contenthash import DeepHash
>>>>>>> 103a2019

if py3:  # pragma: no cover
    from itertools import zip_longest
else:  # pragma: no cover
    from itertools import izip_longest as zip_longest

logger = logging.getLogger(__name__)


class DeepDiff(DeepBase, ResultDict):
    r"""
    **DeepDiff**

    Deep Difference of dictionaries, iterables, strings and almost any other object.
    It will recursively look for all the changes.

    DeepDiff 3.0 added the concept of views.
    There is a default "text" view and a "tree" view.

    **Parameters**

    t1 : A dictionary, list, string or any python object that has __dict__ or __slots__
        This is the first item to be compared to the second item

    t2 : dictionary, list, string or almost any python object that has __dict__ or __slots__
        The second item is to be compared to the first one

    ignore_order : Boolean, defalt=False ignores orders for iterables.
        Note that if you have iterables contatining any unhashable, ignoring order can be expensive.
        Normally ignore_order does not report duplicates and repetition changes.
        In order to report repetitions, set report_repetition=True in addition to ignore_order=True

    report_repetition : Boolean, default=False reports repetitions when set True
        ONLY when ignore_order is set True too. This works for iterables.
        This feature currently is experimental and is not production ready.

    significant_digits : int >= 0, default=None.
        If it is a non negative integer, it compares only that many digits AFTER
        the decimal point.

        This only affects floats, decimal.Decimal and complex.

        Internally it uses "{:.Xf}".format(Your Number) to compare numbers where X=significant_digits

        Note that "{:.3f}".format(1.1135) = 1.113, but "{:.3f}".format(1.11351) = 1.114

        For Decimals, Python's format rounds 2.5 to 2 and 3.5 to 4 (to the closest even number)

    verbose_level : int >= 0, default = 1.
        Higher verbose level shows you more details.
        For example verbose level 1 shows what dictionary item are added or removed.
        And verbose level 2 shows the value of the items that are added or removed too.

    exclude_paths: list, default = None.
        List of paths to exclude from the report.

    exclude_types: list, default = None.
        List of object types to exclude from the report.

    view: string, default = text
        Starting the version 3 you can choosethe view into the deepdiff results.
        The default is the text view which has been the only view up until now.
        The new view is called the tree view which allows you to traverse through
        the tree of changed items.

    **Returns**

        A DeepDiff object that has already calculated the difference of the 2 items.

    **Supported data types**

    int, string, unicode, dictionary, list, tuple, set, frozenset, OrderedDict, NamedTuple and custom objects!

    **Text View**

    Text view is the original and currently the default view of DeepDiff.

    It is called text view because the results contain texts that represent the path to the data:

    Example of using the text view.
        >>> from deepdiff import DeepDiff
        >>> t1 = {1:1, 3:3, 4:4}
        >>> t2 = {1:1, 3:3, 5:5, 6:6}
        >>> ddiff = DeepDiff(t1, t2)
        >>> print(ddiff)
        {'dictionary_item_added': {'root[5]', 'root[6]'}, 'dictionary_item_removed': {'root[4]'}}

    So for example ddiff['dictionary_item_removed'] is a set if strings thus this is called the text view.

    .. seealso::
        The following examples are using the *default text view.*
        The Tree View is introduced in DeepDiff v3 and provides
        traversing capabilities through your diffed data and more!
        Read more about the Tree View at the bottom of this page.

    Importing
        >>> from deepdiff import DeepDiff
        >>> from pprint import pprint

    Same object returns empty
        >>> t1 = {1:1, 2:2, 3:3}
        >>> t2 = t1
        >>> print(DeepDiff(t1, t2))
        {}

    Type of an item has changed
        >>> t1 = {1:1, 2:2, 3:3}
        >>> t2 = {1:1, 2:"2", 3:3}
        >>> pprint(DeepDiff(t1, t2), indent=2)
        { 'type_changes': { 'root[2]': { 'new_type': <class 'str'>,
                                         'new_value': '2',
                                         'old_type': <class 'int'>,
                                         'old_value': 2}}}

    Value of an item has changed
        >>> t1 = {1:1, 2:2, 3:3}
        >>> t2 = {1:1, 2:4, 3:3}
        >>> pprint(DeepDiff(t1, t2, verbose_level=0), indent=2)
        {'values_changed': {'root[2]': {'new_value': 4, 'old_value': 2}}}

    Item added and/or removed
        >>> t1 = {1:1, 3:3, 4:4}
        >>> t2 = {1:1, 3:3, 5:5, 6:6}
        >>> ddiff = DeepDiff(t1, t2)
        >>> pprint (ddiff)
        {'dictionary_item_added': {'root[5]', 'root[6]'},
         'dictionary_item_removed': {'root[4]'}}

    Set verbose level to 2 in order to see the added or removed items with their values
        >>> t1 = {1:1, 3:3, 4:4}
        >>> t2 = {1:1, 3:3, 5:5, 6:6}
        >>> ddiff = DeepDiff(t1, t2, verbose_level=2)
        >>> pprint(ddiff, indent=2)
        { 'dictionary_item_added': {'root[5]': 5, 'root[6]': 6},
          'dictionary_item_removed': {'root[4]': 4}}

    String difference
        >>> t1 = {1:1, 2:2, 3:3, 4:{"a":"hello", "b":"world"}}
        >>> t2 = {1:1, 2:4, 3:3, 4:{"a":"hello", "b":"world!"}}
        >>> ddiff = DeepDiff(t1, t2)
        >>> pprint (ddiff, indent = 2)
        { 'values_changed': { 'root[2]': {'new_value': 4, 'old_value': 2},
                              "root[4]['b']": { 'new_value': 'world!',
                                                'old_value': 'world'}}}


    String difference 2
        >>> t1 = {1:1, 2:2, 3:3, 4:{"a":"hello", "b":"world!\nGoodbye!\n1\n2\nEnd"}}
        >>> t2 = {1:1, 2:2, 3:3, 4:{"a":"hello", "b":"world\n1\n2\nEnd"}}
        >>> ddiff = DeepDiff(t1, t2)
        >>> pprint (ddiff, indent = 2)
        { 'values_changed': { "root[4]['b']": { 'diff': '--- \n'
                                                        '+++ \n'
                                                        '@@ -1,5 +1,4 @@\n'
                                                        '-world!\n'
                                                        '-Goodbye!\n'
                                                        '+world\n'
                                                        ' 1\n'
                                                        ' 2\n'
                                                        ' End',
                                                'new_value': 'world\n1\n2\nEnd',
                                                'old_value': 'world!\n'
                                                             'Goodbye!\n'
                                                             '1\n'
                                                             '2\n'
                                                             'End'}}}

        >>>
        >>> print (ddiff['values_changed']["root[4]['b']"]["diff"])
        --- 
        +++ 
        @@ -1,5 +1,4 @@
        -world!
        -Goodbye!
        +world
         1
         2
         End


    Type change
        >>> t1 = {1:1, 2:2, 3:3, 4:{"a":"hello", "b":[1, 2, 3]}}
        >>> t2 = {1:1, 2:2, 3:3, 4:{"a":"hello", "b":"world\n\n\nEnd"}}
        >>> ddiff = DeepDiff(t1, t2)
        >>> pprint (ddiff, indent = 2)
        { 'type_changes': { "root[4]['b']": { 'new_type': <class 'str'>,
                                              'new_value': 'world\n\n\nEnd',
                                              'old_type': <class 'list'>,
                                              'old_value': [1, 2, 3]}}}

    And if you don't care about the value of items that have changed type, please set verbose level to 0
        >>> t1 = {1:1, 2:2, 3:3}
        >>> t2 = {1:1, 2:"2", 3:3}
        >>> pprint(DeepDiff(t1, t2, verbose_level=0), indent=2)
        { 'type_changes': { 'root[2]': { 'new_type': <class 'str'>,
                                         'old_type': <class 'int'>}}}

    List difference
        >>> t1 = {1:1, 2:2, 3:3, 4:{"a":"hello", "b":[1, 2, 3, 4]}}
        >>> t2 = {1:1, 2:2, 3:3, 4:{"a":"hello", "b":[1, 2]}}
        >>> ddiff = DeepDiff(t1, t2)
        >>> pprint (ddiff, indent = 2)
        {'iterable_item_removed': {"root[4]['b'][2]": 3, "root[4]['b'][3]": 4}}

    List difference 2:
        >>> t1 = {1:1, 2:2, 3:3, 4:{"a":"hello", "b":[1, 2, 3]}}
        >>> t2 = {1:1, 2:2, 3:3, 4:{"a":"hello", "b":[1, 3, 2, 3]}}
        >>> ddiff = DeepDiff(t1, t2)
        >>> pprint (ddiff, indent = 2)
        { 'iterable_item_added': {"root[4]['b'][3]": 3},
          'values_changed': { "root[4]['b'][1]": {'new_value': 3, 'old_value': 2},
                              "root[4]['b'][2]": {'new_value': 2, 'old_value': 3}}}

    List difference ignoring order or duplicates: (with the same dictionaries as above)
        >>> t1 = {1:1, 2:2, 3:3, 4:{"a":"hello", "b":[1, 2, 3]}}
        >>> t2 = {1:1, 2:2, 3:3, 4:{"a":"hello", "b":[1, 3, 2, 3]}}
        >>> ddiff = DeepDiff(t1, t2, ignore_order=True)
        >>> print (ddiff)
        {}

    List difference ignoring order but reporting repetitions:
        >>> from deepdiff import DeepDiff
        >>> from pprint import pprint
        >>> t1 = [1, 3, 1, 4]
        >>> t2 = [4, 4, 1]
        >>> ddiff = DeepDiff(t1, t2, ignore_order=True, report_repetition=True)
        >>> pprint(ddiff, indent=2)
        { 'iterable_item_removed': {'root[1]': 3},
          'repetition_change': { 'root[0]': { 'new_indexes': [2],
                                              'new_repeat': 1,
                                              'old_indexes': [0, 2],
                                              'old_repeat': 2,
                                              'value': 1},
                                 'root[3]': { 'new_indexes': [0, 1],
                                              'new_repeat': 2,
                                              'old_indexes': [3],
                                              'old_repeat': 1,
                                              'value': 4}}}

    List that contains dictionary:
        >>> t1 = {1:1, 2:2, 3:3, 4:{"a":"hello", "b":[1, 2, {1:1, 2:2}]}}
        >>> t2 = {1:1, 2:2, 3:3, 4:{"a":"hello", "b":[1, 2, {1:3}]}}
        >>> ddiff = DeepDiff(t1, t2)
        >>> pprint (ddiff, indent = 2)
        { 'dictionary_item_removed': {"root[4]['b'][2][2]"},
          'values_changed': {"root[4]['b'][2][1]": {'new_value': 3, 'old_value': 1}}}

    Sets:
        >>> t1 = {1, 2, 8}
        >>> t2 = {1, 2, 3, 5}
        >>> ddiff = DeepDiff(t1, t2)
        >>> pprint(ddiff)
        {'set_item_added': {'root[5]', 'root[3]'}, 'set_item_removed': {'root[8]'}}

    Named Tuples:
        >>> from collections import namedtuple
        >>> Point = namedtuple('Point', ['x', 'y'])
        >>> t1 = Point(x=11, y=22)
        >>> t2 = Point(x=11, y=23)
        >>> pprint (DeepDiff(t1, t2))
        {'values_changed': {'root.y': {'new_value': 23, 'old_value': 22}}}

    Custom objects:
        >>> class ClassA(object):
        ...     a = 1
        ...     def __init__(self, b):
        ...         self.b = b
        ...
        >>> t1 = ClassA(1)
        >>> t2 = ClassA(2)
        >>>
        >>> pprint(DeepDiff(t1, t2))
        {'values_changed': {'root.b': {'new_value': 2, 'old_value': 1}}}

    Object attribute added:
        >>> t2.c = "new attribute"
        >>> pprint(DeepDiff(t1, t2))
        {'attribute_added': {'root.c'},
         'values_changed': {'root.b': {'new_value': 2, 'old_value': 1}}}

    Approximate decimals comparison (Significant digits after the point):
        >>> t1 = Decimal('1.52')
        >>> t2 = Decimal('1.57')
        >>> DeepDiff(t1, t2, significant_digits=0)
        {}
        >>> DeepDiff(t1, t2, significant_digits=1)
        {'values_changed': {'root': {'old_value': Decimal('1.52'), 'new_value': Decimal('1.57')}}}

    Approximate float comparison (Significant digits after the point):
        >>> t1 = [ 1.1129, 1.3359 ]
        >>> t2 = [ 1.113, 1.3362 ]
        >>> pprint(DeepDiff(t1, t2, significant_digits=3))
        {}
        >>> pprint(DeepDiff(t1, t2))
        {'values_changed': {'root[0]': {'new_value': 1.113, 'old_value': 1.1129},
                            'root[1]': {'new_value': 1.3362, 'old_value': 1.3359}}}
        >>> pprint(DeepDiff(1.23*10**20, 1.24*10**20, significant_digits=1))
        {'values_changed': {'root': {'new_value': 1.24e+20, 'old_value': 1.23e+20}}}


    .. note::
        All the examples for the text view work for the tree view too. You just need to set view='tree' to get it in tree form.


    **Tree View**

    Starting the version 3 You can choose the view into the deepdiff results.
    The tree view provides you with tree objects that you can traverse through to find
    the parents of the objects that are diffed and the actual objects that are being diffed.
    This view is very useful when dealing with nested objects.
    Note that tree view always returns results in the form of Python sets.

    You can traverse through the tree elements!

    .. note::
        The Tree view is just a different representation of the diffed data.
        Behind the scene, DeepDiff creates the tree view first and then converts it to textual representation for the text view.

    .. code:: text

        +---------------------------------------------------------------+
        |                                                               |
        |    parent(t1)              parent node            parent(t2)  |
        |      +                          ^                     +       |
        +------|--------------------------|---------------------|-------+
               |                      |   | up                  |
               | Child                |   |                     | ChildRelationship
               | Relationship         |   |                     |
               |                 down |   |                     |
        +------|----------------------|-------------------------|-------+
        |      v                      v                         v       |
        |    child(t1)              child node               child(t2)  |
        |                                                               |
        +---------------------------------------------------------------+


    :up: Move up to the parent node
    :down: Move down to the child node
    :path(): Get the path to the current node
    :t1: The first item in the current node that is being diffed
    :t2: The second item in the current node that is being diffed
    :additional: Additional information about the node i.e. repetition
    :repetition: Shortcut to get the repetition report


    The tree view allows you to have more than mere textual representaion of the diffed objects.
    It gives you the actual objects (t1, t2) throughout the tree of parents and children.

    **Examples Tree View**

    .. note::
        The Tree View is introduced in DeepDiff 3.
        Set view='tree' in order to use this view.

    Value of an item has changed (Tree View)
        >>> from deepdiff import DeepDiff
        >>> from pprint import pprint
        >>> t1 = {1:1, 2:2, 3:3}
        >>> t2 = {1:1, 2:4, 3:3}
        >>> ddiff_verbose0 = DeepDiff(t1, t2, verbose_level=0, view='tree')
        >>> ddiff_verbose0
        {'values_changed': {<root[2]>}}
        >>>
        >>> ddiff_verbose1 = DeepDiff(t1, t2, verbose_level=1, view='tree')
        >>> ddiff_verbose1
        {'values_changed': {<root[2] t1:2, t2:4>}}
        >>> set_of_values_changed = ddiff_verbose1['values_changed']
        >>> # since set_of_values_changed includes only one item in a set
        >>> # in order to get that one item we can:
        >>> (changed,) = set_of_values_changed
        >>> changed  # Another way to get this is to do: changed=list(set_of_values_changed)[0]
        <root[2] t1:2, t2:4>
        >>> changed.t1
        2
        >>> changed.t2
        4
        >>> # You can traverse through the tree, get to the parents!
        >>> changed.up
        <root t1:{1: 1, 2: 2,...}, t2:{1: 1, 2: 4,...}>

    List difference (Tree View)
        >>> t1 = {1:1, 2:2, 3:3, 4:{"a":"hello", "b":[1, 2, 3, 4]}}
        >>> t2 = {1:1, 2:2, 3:3, 4:{"a":"hello", "b":[1, 2]}}
        >>> ddiff = DeepDiff(t1, t2, view='tree')
        >>> ddiff
        {'iterable_item_removed': {<root[4]['b'][3] t1:4, t2:Not Present>, <root[4]['b'][2] t1:3, t2:Not Present>}}
        >>> # Note that the iterable_item_removed is a set. In this case it has 2 items in it.
        >>> # One way to get one item from the set is to convert it to a list
        >>> # And then get the first item of the list:
        >>> removed = list(ddiff['iterable_item_removed'])[0]
        >>> removed
        <root[4]['b'][2] t1:3, t2:Not Present>
        >>>
        >>> parent = removed.up
        >>> parent
        <root[4]['b'] t1:[1, 2, 3, 4], t2:[1, 2]>
        >>> parent.path()
        "root[4]['b']"
        >>> parent.t1
        [1, 2, 3, 4]
        >>> parent.t2
        [1, 2]
        >>> parent.up
        <root[4] t1:{'a': 'hello...}, t2:{'a': 'hello...}>
        >>> parent.up.up
        <root t1:{1: 1, 2: 2,...}, t2:{1: 1, 2: 2,...}>
        >>> parent.up.up.t1
        {1: 1, 2: 2, 3: 3, 4: {'a': 'hello', 'b': [1, 2, 3, 4]}}
        >>> parent.up.up.t1 == t1  # It is holding the original t1 that we passed to DeepDiff
        True

    List difference 2  (Tree View)
        >>> t1 = {1:1, 2:2, 3:3, 4:{"a":"hello", "b":[1, 2, 3]}}
        >>> t2 = {1:1, 2:2, 3:3, 4:{"a":"hello", "b":[1, 3, 2, 3]}}
        >>> ddiff = DeepDiff(t1, t2, view='tree')
        >>> pprint(ddiff, indent = 2)
        { 'iterable_item_added': {<root[4]['b'][3] t1:Not Present, t2:3>},
          'values_changed': { <root[4]['b'][1] t1:2, t2:3>,
                              <root[4]['b'][2] t1:3, t2:2>}}
        >>>
        >>> # Note that iterable_item_added is a set with one item.
        >>> # So in order to get that one item from it, we can do:
        >>>
        >>> (added,) = ddiff['iterable_item_added']
        >>> added
        <root[4]['b'][3] t1:Not Present, t2:3>
        >>> added.up.up
        <root[4] t1:{'a': 'hello...}, t2:{'a': 'hello...}>
        >>> added.up.up.path()
        'root[4]'
        >>> added.up.up.down
        <root[4]['b'] t1:[1, 2, 3], t2:[1, 3, 2, 3]>
        >>>
        >>> # going up twice and then down twice gives you the same node in the tree:
        >>> added.up.up.down.down == added
        True

    List difference ignoring order but reporting repetitions (Tree View)
        >>> t1 = [1, 3, 1, 4]
        >>> t2 = [4, 4, 1]
        >>> ddiff = DeepDiff(t1, t2, ignore_order=True, report_repetition=True, view='tree')
        >>> pprint(ddiff, indent=2)
        { 'iterable_item_removed': {<root[1] t1:3, t2:Not Present>},
          'repetition_change': { <root[3] {'repetition': {'old_repeat': 1,...}>,
                                 <root[0] {'repetition': {'old_repeat': 2,...}>}}
        >>>
        >>> # repetition_change is a set with 2 items.
        >>> # in order to get those 2 items, we can do the following.
        >>> # or we can convert the set to list and get the list items.
        >>> # or we can iterate through the set items
        >>>
        >>> (repeat1, repeat2) = ddiff['repetition_change']
        >>> repeat1  # the default verbosity is set to 1.
        <root[0] {'repetition': {'old_repeat': 2,...}>
        >>> # The actual data regarding the repetitions can be found in the repetition attribute:
        >>> repeat1.repetition
        {'old_repeat': 1, 'new_repeat': 2, 'old_indexes': [3], 'new_indexes': [0, 1]}
        >>>
        >>> # If you change the verbosity, you will see less:
        >>> ddiff = DeepDiff(t1, t2, ignore_order=True, report_repetition=True, view='tree', verbose_level=0)
        >>> ddiff
        {'repetition_change': {<root[3]>, <root[0]>}, 'iterable_item_removed': {<root[1]>}}
        >>> (repeat1, repeat2) = ddiff['repetition_change']
        >>> repeat1
        <root[0]>
        >>>
        >>> # But the verbosity level does not change the actual report object.
        >>> # It only changes the textual representaion of the object. We get the actual object here:
        >>> repeat1.repetition
        {'old_repeat': 1, 'new_repeat': 2, 'old_indexes': [3], 'new_indexes': [0, 1]}
        >>> repeat1.t1
        4
        >>> repeat1.t2
        4
        >>> repeat1.up
        <root>

    List that contains dictionary (Tree View)
        >>> t1 = {1:1, 2:2, 3:3, 4:{"a":"hello", "b":[1, 2, {1:1, 2:2}]}}
        >>> t2 = {1:1, 2:2, 3:3, 4:{"a":"hello", "b":[1, 2, {1:3}]}}
        >>> ddiff = DeepDiff(t1, t2, view='tree')
        >>> pprint (ddiff, indent = 2)
        { 'dictionary_item_removed': {<root[4]['b'][2][2] t1:2, t2:Not Present>},
          'values_changed': {<root[4]['b'][2][1] t1:1, t2:3>}}

    Sets (Tree View):
        >>> t1 = {1, 2, 8}
        >>> t2 = {1, 2, 3, 5}
        >>> ddiff = DeepDiff(t1, t2, view='tree')
        >>> print(ddiff)
        {'set_item_removed': {<root: t1:8, t2:Not Present>}, 'set_item_added': {<root: t1:Not Present, t2:5>, <root: t1:Not Present, t2:3>}}
        >>> # grabbing one item from set_item_removed set which has one item only
        >>> (item,) = ddiff['set_item_removed']
        >>> item.up
        <root t1:{8, 1, 2}, t2:{1, 2, 3, 5}>
        >>> item.up.t1 == t1
        True

    Named Tuples (Tree View):
        >>> from collections import namedtuple
        >>> Point = namedtuple('Point', ['x', 'y'])
        >>> t1 = Point(x=11, y=22)
        >>> t2 = Point(x=11, y=23)
        >>> print(DeepDiff(t1, t2, view='tree'))
        {'values_changed': {<root.y t1:22, t2:23>}}

    Custom objects (Tree View):
        >>> class ClassA(object):
        ...     a = 1
        ...     def __init__(self, b):
        ...         self.b = b
        ...
        >>> t1 = ClassA(1)
        >>> t2 = ClassA(2)
        >>>
        >>> print(DeepDiff(t1, t2, view='tree'))
        {'values_changed': {<root.b t1:1, t2:2>}}

    Object attribute added (Tree View):
        >>> t2.c = "new attribute"
        >>> pprint(DeepDiff(t1, t2, view='tree'))
        {'attribute_added': {<root.c t1:Not Present, t2:'new attribute'>},
         'values_changed': {<root.b t1:1, t2:2>}}

    Approximate decimals comparison (Significant digits after the point) (Tree View):
        >>> t1 = Decimal('1.52')
        >>> t2 = Decimal('1.57')
        >>> DeepDiff(t1, t2, significant_digits=0, view='tree')
        {}
        >>> ddiff = DeepDiff(t1, t2, significant_digits=1, view='tree')
        >>> ddiff
        {'values_changed': {<root t1:Decimal('1.52'), t2:Decimal('1.57')>}}
        >>> (change1,) = ddiff['values_changed']
        >>> change1
        <root t1:Decimal('1.52'), t2:Decimal('1.57')>
        >>> change1.t1
        Decimal('1.52')
        >>> change1.t2
        Decimal('1.57')
        >>> change1.path()
        'root'

    Approximate float comparison (Significant digits after the point) (Tree View):
        >>> t1 = [ 1.1129, 1.3359 ]
        >>> t2 = [ 1.113, 1.3362 ]
        >>> ddiff = DeepDiff(t1, t2, significant_digits=3, view='tree')
        >>> ddiff
        {}
        >>> ddiff = DeepDiff(t1, t2, view='tree')
        >>> pprint(ddiff, indent=2)
        { 'values_changed': { <root[0] t1:1.1129, t2:1.113>,
                              <root[1] t1:1.3359, t2:1.3362>}}
        >>> ddiff = DeepDiff(1.23*10**20, 1.24*10**20, significant_digits=1, view='tree')
        >>> ddiff
        {'values_changed': {<root t1:1.23e+20, t2:1.24e+20>}}


    .. note::
        All the examples for the text view work for the tree view too. You just need to set view='tree' to get it in tree form.

    **Serialization**

    DeepDiff uses jsonpickle in order to serialize and deserialize its results into json.

    Serialize and then deserialize back to deepdiff
        >>> t1 = {1: 1, 2: 2, 3: 3}
        >>> t2 = {1: 1, 2: "2", 3: 3}
        >>> ddiff = DeepDiff(t1, t2)
        >>> jsoned = ddiff.json
        >>> jsoned
        '{"type_changes": {"root[2]": {"py/object": "deepdiff.helper.RemapDict", "new_type": {"py/type": "__builtin__.str"}, "new_value": "2", "old_type": {"py/type": "__builtin__.int"}, "old_value": 2}}}'
        >>> ddiff_new = DeepDiff.from_json(jsoned)
        >>> ddiff == ddiff_new
        True

    **Pycon 2016 Talk**
    I gave a talk about how DeepDiff does what it does at Pycon 2016.
    `Diff it to Dig it Pycon 2016 video <https://www.youtube.com/watch?v=J5r99eJIxF4>`_

    And here is more info: http://zepworks.com/blog/diff-it-to-digg-it/


    """
<<<<<<< HEAD
    show_warning = True
    default_report_type = 'unknown_change'  # should never be used
=======
>>>>>>> 103a2019

    def __init__(self,
                 t1,
                 t2,
                 ignore_order=False,
                 report_repetition=False,
                 significant_digits=None,
                 exclude_paths=set(),
                 exclude_types=set(),
                 verbose_level=1,
                 view='text',
                 rootstr='root',
                 **kwargs):
        if kwargs:
            raise ValueError((
                "The following parameter(s) are not valid: %s\n"
                "The valid parameters are ignore_order, report_repetition, significant_digits,"
                "exclude_paths, exclude_types, verbose_level and view.") % ', '.join(kwargs.keys()))
        
        DeepBase.__init__(self,
                          significant_digits=significant_digits,
                          exclude_paths=exclude_paths,
                          exclude_types=exclude_types,
                          verbose_level=verbose_level,
                          view=view,
                          rootstr=rootstr)
        
        self.ignore_order = ignore_order
        self.report_repetition = report_repetition
        self.hashes = {}

        # Prepare result tree, perform the actual diff and clean up
        self.tree = DiffTreeResult()
        root = DiffLevel([t1, t2])
        self.__diff(root, parents_ids=frozenset({id(t1)}))
        self.tree.cleanup()

        # Provide default view
        # Note: wasting storage here (just in case we ever implement compacting / exporting a storage-friendly diff)
        if view == 'tree':
            self.update(self.tree)
            del self.tree
        else:
            result_text = DiffTextResult(tree_results=self.tree)
            result_text.cleanup()  # clean up text-style result dictionary
            self.update(
                result_text
            )  # be compatible to DeepDiff 2.x if user didn't specify otherwise


    # TODO: adding adding functionality
    # def __add__(self, other):
    #     if isinstance(other, DeepDiff):
    #         result = deepcopy(self)
    #         result.update(other)
    #     else:
    #         result = deepcopy(other)
    #         for key in REPORT_KEYS:
    #             if key in self:
    #                 getattr(self, "_do_{}".format(key))(result)

    #     return result

    # __radd__ = __add__

    # def _do_iterable_item_added(self, result):
    #     for item in self['iterable_item_added']:
    #         pass

    @staticmethod
    def __dict_from_slots(object):
        def unmangle(attribute):
            if attribute.startswith('__'):
                return '_{type}{attribute}'.format(
                    type=type(object).__name__,
                    attribute=attribute
                )
            return attribute

        slots = object.__slots__
        if isinstance(slots, strings):
            return {slots: getattr(object, unmangle(slots))}
        return {i: getattr(object, unmangle(i)) for i in slots}

    def __diff_obj(self, level, parents_ids=frozenset({}),
                   is_namedtuple=False):
        """Difference of 2 objects"""
        try:
            if is_namedtuple:
                t1 = level.t1._asdict()
                t2 = level.t2._asdict()
            else:
                t1 = level.t1.__dict__
                t2 = level.t2.__dict__
        except AttributeError:
            try:
                t1 = self.__dict_from_slots(level.t1)
                t2 = self.__dict_from_slots(level.t2)
            except AttributeError:
                # we're out of ideas
                return self._report_result(level, 'unprocessed')

        self.__diff_dict(
            level,
            parents_ids,
            print_as_attribute=True,
            override=True,
            override_t1=t1,
            override_t2=t2)

    def __diff_dict(self,
                    level,
                    parents_ids=frozenset({}),
                    print_as_attribute=False,
                    override=False,
                    override_t1=None,
                    override_t2=None):
        """Difference of 2 dictionaries"""
        if override:
            # for special stuff like custom objects and named tuples we receive preprocessed t1 and t2
            # but must not spoil the chain (=level) with it
            t1 = override_t1
            t2 = override_t2
        else:
            t1 = level.t1
            t2 = level.t2

        if print_as_attribute:
            item_added_key = "attribute_added"
            item_removed_key = "attribute_removed"
            rel_class = AttributeRelationship
        else:
            item_added_key = "dictionary_item_added"
            item_removed_key = "dictionary_item_removed"
            rel_class = DictRelationship

        t1_keys = set(t1.keys())
        t2_keys = set(t2.keys())

        t_keys_intersect = t2_keys.intersection(t1_keys)

        t_keys_added = t2_keys - t_keys_intersect
        t_keys_removed = t1_keys - t_keys_intersect

        for key in t_keys_added:
            change_level = level.branch_deeper(
<<<<<<< HEAD
                [NotPresentHere, t2[key]],
=======
                notpresent,
                t2[key],
>>>>>>> 103a2019
                child_relationship_class=rel_class,
                child_relationship_param=key)
            self._report_result(change_level, item_added_key)

        for key in t_keys_removed:
            change_level = level.branch_deeper(
<<<<<<< HEAD
                [t1[key], NotPresentHere],
=======
                t1[key],
                notpresent,
>>>>>>> 103a2019
                child_relationship_class=rel_class,
                child_relationship_param=key)
            self._report_result(change_level, item_removed_key)

        for key in t_keys_intersect:  # key present in both dicts - need to compare values
            item_id = id(t1[key])
            if parents_ids and item_id in parents_ids:
                continue
            parents_ids_added = self._add_to_frozen_set(parents_ids, item_id)

            # Go one level deeper
            next_level = level.branch_deeper(
                [t1[key], t2[key]],
                child_relationship_class=rel_class,
                child_relationship_param=key)
            self.__diff(next_level, parents_ids_added)

    def __diff_set(self, level):
        """Difference of sets"""
        t1_hashtable = self.__create_hashtable(level.t1, level)
        t2_hashtable = self.__create_hashtable(level.t2, level)

        t1_hashes = set(t1_hashtable.keys())
        t2_hashes = set(t2_hashtable.keys())

        hashes_added = t2_hashes - t1_hashes
        hashes_removed = t1_hashes - t2_hashes

        items_added = [t2_hashtable[i].item for i in hashes_added]
        items_removed = [t1_hashtable[i].item for i in hashes_removed]

        for item in items_added:
            change_level = level.branch_deeper(
<<<<<<< HEAD
                [None, item],
                child_relationship_class=SetRelationship)
            self._report_result(change_level, 'set_item_added')

        for item in items_removed:
            change_level = level.branch_deeper(
                [item, None],
                child_relationship_class=SetRelationship)
            self._report_result(change_level, 'set_item_removed')
=======
                notpresent, item, child_relationship_class=SetRelationship)
            self.__report_result('set_item_added', change_level)

        for item in items_removed:
            change_level = level.branch_deeper(
                item, notpresent, child_relationship_class=SetRelationship)
            self.__report_result('set_item_removed', change_level)
>>>>>>> 103a2019

    # TODO: generalize, move to base
    @staticmethod
    def __iterables_subscriptable(t1, t2):
        try:
            if getattr(t1, '__getitem__') and getattr(t2, '__getitem__'):
                return True
            else:  # pragma: no cover
                return False  # should never happen
        except AttributeError:
            return False

    def __diff_iterable(self, level, parents_ids=frozenset({})):
        """Difference of iterables"""
        # We're handling both subscriptable and non-subscriptable iterables. Which one is it?
        subscriptable = self.__iterables_subscriptable(level.t1, level.t2)
        if subscriptable:
            child_relationship_class = SubscriptableIterableRelationship
        else:
            child_relationship_class = NonSubscriptableIterableRelationship

        for i, (x, y) in enumerate(
                zip_longest(
                    level.t1, level.t2, fillvalue=ListItemRemovedOrAdded)):
            if y is ListItemRemovedOrAdded:  # item removed completely
                change_level = level.branch_deeper(
<<<<<<< HEAD
                    [x, NotPresentHere],
=======
                    x,
                    notpresent,
>>>>>>> 103a2019
                    child_relationship_class=child_relationship_class,
                    child_relationship_param=i)
                self._report_result(change_level, 'iterable_item_removed')

            elif x is ListItemRemovedOrAdded:  # new item added
                change_level = level.branch_deeper(
<<<<<<< HEAD
                    [NotPresentHere, y],
=======
                    notpresent,
                    y,
>>>>>>> 103a2019
                    child_relationship_class=child_relationship_class,
                    child_relationship_param=i)
                self._report_result(change_level, 'iterable_item_added')

            else:  # check if item value has changed
                item_id = id(x)
                if parents_ids and item_id in parents_ids:
                    continue
                parents_ids_added = self._add_to_frozen_set(parents_ids,
                                                             item_id)

                # Go one level deeper
                next_level = level.branch_deeper(
                    [x, y],
                    child_relationship_class=child_relationship_class,
                    child_relationship_param=i)
                self.__diff(next_level, parents_ids_added)

    def __diff_str(self, level):
        """Compare strings"""
        if level.t1 == level.t2:
            return

        # do we add a diff for convenience?
        do_diff = True
        if isinstance(level.t1, bytes_type):
            try:
                t1_str = level.t1.decode('ascii')
                t2_str = level.t2.decode('ascii')
            except UnicodeDecodeError:
                do_diff = False
        else:
            t1_str = level.t1
            t2_str = level.t2
        if do_diff:
            if u'\n' in t1_str or u'\n' in t2_str:
                diff = difflib.unified_diff(
                    t1_str.splitlines(), t2_str.splitlines(), lineterm='')
                diff = list(diff)
                if diff:
                    level.additional['diff'] = u'\n'.join(diff)

        self._report_result(level, 'values_changed')

    def __diff_tuple(self, level, parents_ids):
        # Checking to see if it has _fields. Which probably means it is a named
        # tuple.
        try:
            level.t1._asdict
        # It must be a normal tuple
        except AttributeError:
            self.__diff_iterable(level, parents_ids)
        # We assume it is a namedtuple then
        else:
            self.__diff_obj(level, parents_ids, is_namedtuple=True)

    def __create_hashtable(self, t, level):
        """Create hashtable of {item_hash: item}"""

        def add_hash(hashes, item_hash, item, i):
            if item_hash in hashes:
                hashes[item_hash].indexes.append(i)
            else:
                hashes[item_hash] = IndexedHash([i], item)

        hashes = {}
        dh = DeepHash(t,
                      hashes=self.hashes,
                      significant_digits=self.significant_digits,
                      view="tree",
                      exclude_paths=self.exclude_paths,
                      exclude_types=self.exclude_types,
                      rootstr=level.path(self.rootstr))
        for dhparent in dh.tree["hash"].all_branches():
            dhlevel = dhparent.down
            i = dhparent.child_rel.param
            item = dhlevel.obj
            item_hash = dhlevel.hash()
            print("t: {}, hash: {}".format(str(t), item_hash))
            # TODO: HashLevel.hash() does not currently report unprocessed items
            #if item_hash is hashes_all.unprocessed:  # pragma: no cover
            #    logger.warning("Item %s was not processed while hashing "
            #                   "thus not counting this object." %
            #                   level.path())
            #else:
            add_hash(hashes, item_hash, item, i)
        return hashes

    def __diff_iterable_with_contenthash(self, level):
        """Diff of unhashable iterables. Only used when ignoring the order."""
        t1_hashtable = self.__create_hashtable(level.t1, level)
        t2_hashtable = self.__create_hashtable(level.t2, level)

        t1_hashes = set(t1_hashtable.keys())
        t2_hashes = set(t2_hashtable.keys())

        hashes_added = t2_hashes - t1_hashes
        hashes_removed = t1_hashes - t2_hashes

        if self.report_repetition:
            for hash_value in hashes_added:
                for i in t2_hashtable[hash_value].indexes:
                    change_level = level.branch_deeper(
<<<<<<< HEAD
                        [NotPresentHere, t2_hashtable[hash_value].item],
=======
                        notpresent,
                        t2_hashtable[hash_value].item,
>>>>>>> 103a2019
                        child_relationship_class=SubscriptableIterableRelationship,  # TODO: that might be a lie!
                        child_relationship_param=i
                    )  # TODO: what is this value exactly?
                    self._report_result(change_level, 'iterable_item_added')

            for hash_value in hashes_removed:
                for i in t1_hashtable[hash_value].indexes:
                    change_level = level.branch_deeper(
<<<<<<< HEAD
                        [t1_hashtable[hash_value].item, NotPresentHere],
=======
                        t1_hashtable[hash_value].item,
                        notpresent,
>>>>>>> 103a2019
                        child_relationship_class=SubscriptableIterableRelationship,  # TODO: that might be a lie!
                        child_relationship_param=i)
                    self._report_result(change_level, 'iterable_item_removed')

            items_intersect = t2_hashes.intersection(t1_hashes)

            for hash_value in items_intersect:
                t1_indexes = t1_hashtable[hash_value].indexes
                t2_indexes = t2_hashtable[hash_value].indexes
                t1_indexes_len = len(t1_indexes)
                t2_indexes_len = len(t2_indexes)
                if t1_indexes_len != t2_indexes_len:  # this is a repetition change!
                    # create "change" entry, keep current level untouched to handle further changes
                    repetition_change_level = level.branch_deeper(
                        [t1_hashtable[hash_value].item, t2_hashtable[hash_value].item],  # nb: those are equal!
                        child_relationship_class=SubscriptableIterableRelationship,      # TODO: that might be a lie!
                        child_relationship_param=t1_hashtable[hash_value]
                        .indexes[0])
                    repetition_change_level.additional['repetition'] = RemapDict(
                        old_repeat=t1_indexes_len,
                        new_repeat=t2_indexes_len,
                        old_indexes=t1_indexes,
                        new_indexes=t2_indexes)
                    self._report_result(repetition_change_level,
                                        'repetition_change')

        else:
            for hash_value in hashes_added:
                change_level = level.branch_deeper(
<<<<<<< HEAD
                    [NotPresentHere, t2_hashtable[hash_value].item],
=======
                    notpresent,
                    t2_hashtable[hash_value].item,
>>>>>>> 103a2019
                    child_relationship_class=SubscriptableIterableRelationship,  # TODO: that might be a lie!
                    child_relationship_param=t2_hashtable[hash_value].indexes[
                        0])  # TODO: what is this value exactly?
                self._report_result(change_level, 'iterable_item_added')

            for hash_value in hashes_removed:
                change_level = level.branch_deeper(
<<<<<<< HEAD
                    [t1_hashtable[hash_value].item, NotPresentHere],
=======
                    t1_hashtable[hash_value].item,
                    notpresent,
>>>>>>> 103a2019
                    child_relationship_class=SubscriptableIterableRelationship,  # TODO: that might be a lie!
                    child_relationship_param=t1_hashtable[hash_value].indexes[
                        0])
                self._report_result(change_level, 'iterable_item_removed')

    def __diff_numbers(self, level):
        """Diff Numbers"""

        if self.significant_digits is not None and isinstance(level.t1, (
                float, complex, Decimal)):
            # Bernhard10: I use string formatting for comparison, to be consistent with usecases where
            # data is read from files that were previousely written from python and
            # to be consistent with on-screen representation of numbers.
            # Other options would be abs(t1-t2)<10**-self.significant_digits
            # or math.is_close (python3.5+)
            # Note that abs(3.25-3.251) = 0.0009999999999998899 < 0.001
            # Note also that "{:.3f}".format(1.1135) = 1.113, but "{:.3f}".format(1.11351) = 1.114
            # For Decimals, format seems to round 2.5 to 2 and 3.5 to 4 (to closest even number)
            t1_s = ("{:.%sf}" % self.significant_digits).format(level.t1)
            t2_s = ("{:.%sf}" % self.significant_digits).format(level.t2)

            # Special case for 0: "-0.00" should compare equal to "0.00"
            if set(t1_s) <= set("-0.") and set(t2_s) <= set("-0."):
                return
            elif t1_s != t2_s:
                self._report_result(level, 'values_changed')
        else:
            if level.t1 != level.t2:
                self._report_result(level, 'values_changed')

    def __diff_types(self, level):
        """Diff types"""
        level.report_type = 'type_changes'
        self._report_result(level, 'type_changes')

    def __diff(self, level, parents_ids=frozenset({})):
        """The main diff method"""
        if level.t1 is level.t2:
            return

        if self._skip_this(level):
            return

        if type(level.t1) != type(level.t2):
            self.__diff_types(level)

        elif isinstance(level.t1, strings):
            self.__diff_str(level)

        elif isinstance(level.t1, numbers):
            self.__diff_numbers(level)

        elif isinstance(level.t1, Mapping):
            self.__diff_dict(level, parents_ids)

        elif isinstance(level.t1, tuple):
            self.__diff_tuple(level, parents_ids)

        elif isinstance(level.t1, (set, frozenset)):
            self.__diff_set(level)

        elif isinstance(level.t1, Iterable):
            if self.ignore_order:
                self.__diff_iterable_with_contenthash(level)
            else:
                self.__diff_iterable(level, parents_ids)

        else:
            self.__diff_obj(level, parents_ids)

        return

    @property
    def json(self):
        if not hasattr(self, '_json'):
            # copy of self removes all the extra attributes since it assumes
            # we have only a simple dictionary.
            copied = self.copy()
            self._json = jsonpickle.encode(copied)
        return self._json

    @json.deleter
    def json(self):
        del self._json

    @classmethod
    def from_json(self, value):
        return jsonpickle.decode(value)


if __name__ == "__main__":  # pragma: no cover
    if not py3:
        import sys
        sys.exit(
            "Please run with Python 3 to verify the doc strings: python3 -m deepdiff.diff"
        )
    import doctest
    doctest.testmod()<|MERGE_RESOLUTION|>--- conflicted
+++ resolved
@@ -20,22 +20,14 @@
 from collections import Mapping
 from collections import Iterable
 
-<<<<<<< HEAD
-from .helper import py3, strings, numbers, ListItemRemovedOrAdded, IndexedHash, Verbose
+from .helper import py3, strings, numbers, bytes_type, ListItemRemovedOrAdded, IndexedHash, Verbose
 from .base import DeepBase
-from .model import NotPresentHere, RemapDict, ResultDict
+from .model import notpresent, RemapDict, ResultDict
 from .model.diffresult import DiffTextResult, DiffTreeResult
 from .model.difflevel import DiffLevel
 from .model.childrelationship import DictRelationship, AttributeRelationship, SetRelationship
 from .model.childrelationship import SubscriptableIterableRelationship, NonSubscriptableIterableRelationship
 from .contenthash import DeepHash
-=======
-from deepdiff.helper import py3, strings, bytes_type, numbers, ListItemRemovedOrAdded, notpresent, IndexedHash, Verbose
-from deepdiff.model import RemapDict, ResultDict, TextResult, TreeResult, DiffLevel
-from deepdiff.model import DictRelationship, AttributeRelationship  # , REPORT_KEYS
-from deepdiff.model import SubscriptableIterableRelationship, NonSubscriptableIterableRelationship, SetRelationship
-from deepdiff.contenthash import DeepHash
->>>>>>> 103a2019
 
 if py3:  # pragma: no cover
     from itertools import zip_longest
@@ -619,11 +611,8 @@
 
 
     """
-<<<<<<< HEAD
     show_warning = True
     default_report_type = 'unknown_change'  # should never be used
-=======
->>>>>>> 103a2019
 
     def __init__(self,
                  t1,
@@ -642,7 +631,7 @@
                 "The following parameter(s) are not valid: %s\n"
                 "The valid parameters are ignore_order, report_repetition, significant_digits,"
                 "exclude_paths, exclude_types, verbose_level and view.") % ', '.join(kwargs.keys()))
-        
+
         DeepBase.__init__(self,
                           significant_digits=significant_digits,
                           exclude_paths=exclude_paths,
@@ -650,7 +639,7 @@
                           verbose_level=verbose_level,
                           view=view,
                           rootstr=rootstr)
-        
+
         self.ignore_order = ignore_order
         self.report_repetition = report_repetition
         self.hashes = {}
@@ -770,24 +759,14 @@
 
         for key in t_keys_added:
             change_level = level.branch_deeper(
-<<<<<<< HEAD
-                [NotPresentHere, t2[key]],
-=======
-                notpresent,
-                t2[key],
->>>>>>> 103a2019
+                [notpresent, t2[key]],
                 child_relationship_class=rel_class,
                 child_relationship_param=key)
             self._report_result(change_level, item_added_key)
 
         for key in t_keys_removed:
             change_level = level.branch_deeper(
-<<<<<<< HEAD
-                [t1[key], NotPresentHere],
-=======
-                t1[key],
-                notpresent,
->>>>>>> 103a2019
+                [t1[key], notpresent],
                 child_relationship_class=rel_class,
                 child_relationship_param=key)
             self._report_result(change_level, item_removed_key)
@@ -821,25 +800,15 @@
 
         for item in items_added:
             change_level = level.branch_deeper(
-<<<<<<< HEAD
-                [None, item],
+                [notpresent, item],
                 child_relationship_class=SetRelationship)
             self._report_result(change_level, 'set_item_added')
 
         for item in items_removed:
             change_level = level.branch_deeper(
-                [item, None],
+                [item, notpresent],
                 child_relationship_class=SetRelationship)
             self._report_result(change_level, 'set_item_removed')
-=======
-                notpresent, item, child_relationship_class=SetRelationship)
-            self.__report_result('set_item_added', change_level)
-
-        for item in items_removed:
-            change_level = level.branch_deeper(
-                item, notpresent, child_relationship_class=SetRelationship)
-            self.__report_result('set_item_removed', change_level)
->>>>>>> 103a2019
 
     # TODO: generalize, move to base
     @staticmethod
@@ -866,24 +835,14 @@
                     level.t1, level.t2, fillvalue=ListItemRemovedOrAdded)):
             if y is ListItemRemovedOrAdded:  # item removed completely
                 change_level = level.branch_deeper(
-<<<<<<< HEAD
-                    [x, NotPresentHere],
-=======
-                    x,
-                    notpresent,
->>>>>>> 103a2019
+                    [x, notpresent],
                     child_relationship_class=child_relationship_class,
                     child_relationship_param=i)
                 self._report_result(change_level, 'iterable_item_removed')
 
             elif x is ListItemRemovedOrAdded:  # new item added
                 change_level = level.branch_deeper(
-<<<<<<< HEAD
-                    [NotPresentHere, y],
-=======
-                    notpresent,
-                    y,
->>>>>>> 103a2019
+                    [notpresent, y],
                     child_relationship_class=child_relationship_class,
                     child_relationship_param=i)
                 self._report_result(change_level, 'iterable_item_added')
@@ -987,12 +946,7 @@
             for hash_value in hashes_added:
                 for i in t2_hashtable[hash_value].indexes:
                     change_level = level.branch_deeper(
-<<<<<<< HEAD
-                        [NotPresentHere, t2_hashtable[hash_value].item],
-=======
-                        notpresent,
-                        t2_hashtable[hash_value].item,
->>>>>>> 103a2019
+                        [notpresent, t2_hashtable[hash_value].item],
                         child_relationship_class=SubscriptableIterableRelationship,  # TODO: that might be a lie!
                         child_relationship_param=i
                     )  # TODO: what is this value exactly?
@@ -1001,12 +955,7 @@
             for hash_value in hashes_removed:
                 for i in t1_hashtable[hash_value].indexes:
                     change_level = level.branch_deeper(
-<<<<<<< HEAD
-                        [t1_hashtable[hash_value].item, NotPresentHere],
-=======
-                        t1_hashtable[hash_value].item,
-                        notpresent,
->>>>>>> 103a2019
+                        [t1_hashtable[hash_value].item, notpresent],
                         child_relationship_class=SubscriptableIterableRelationship,  # TODO: that might be a lie!
                         child_relationship_param=i)
                     self._report_result(change_level, 'iterable_item_removed')
@@ -1036,12 +985,7 @@
         else:
             for hash_value in hashes_added:
                 change_level = level.branch_deeper(
-<<<<<<< HEAD
-                    [NotPresentHere, t2_hashtable[hash_value].item],
-=======
-                    notpresent,
-                    t2_hashtable[hash_value].item,
->>>>>>> 103a2019
+                    [notpresent, t2_hashtable[hash_value].item],
                     child_relationship_class=SubscriptableIterableRelationship,  # TODO: that might be a lie!
                     child_relationship_param=t2_hashtable[hash_value].indexes[
                         0])  # TODO: what is this value exactly?
@@ -1049,12 +993,7 @@
 
             for hash_value in hashes_removed:
                 change_level = level.branch_deeper(
-<<<<<<< HEAD
-                    [t1_hashtable[hash_value].item, NotPresentHere],
-=======
-                    t1_hashtable[hash_value].item,
-                    notpresent,
->>>>>>> 103a2019
+                    [t1_hashtable[hash_value].item, notpresent],
                     child_relationship_class=SubscriptableIterableRelationship,  # TODO: that might be a lie!
                     child_relationship_param=t1_hashtable[hash_value].indexes[
                         0])
