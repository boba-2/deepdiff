# deepdiff v 3.1.1

<!-- ![Downloads](https://img.shields.io/pypi/dm/deepdiff.svg?style=flat) -->
![Python Versions](https://img.shields.io/pypi/pyversions/deepdiff.svg?style=flat)
![Doc](https://readthedocs.org/projects/deepdiff/badge/?version=latest)
![License](https://img.shields.io/pypi/l/deepdiff.svg?version=latest)
[![Build Status](https://travis-ci.org/seperman/deepdiff.svg?branch=master)](https://travis-ci.org/seperman/deepdiff)
[![Coverage Status](https://coveralls.io/repos/github/seperman/deepdiff/badge.svg?branch=master)](https://coveralls.io/github/seperman/deepdiff?branch=master)

Deep Difference of dictionaries, iterables, strings and other objects. It will recursively look for all the changes.
Tested on Python 2.7, 3.3, 3.4, 3.5, 3.6, Pypy, Pypy3

## Table of Contents

- [Installation](#Installation)
- [Parameters](#parameters)
- [Ignore Order](#ignore-order)
- [Report repetitions](#report-repetitions)
- [Exclude types or paths](#exclude-type-or-paths)
- [Significant Digits](#significant-digits)
- [Verbose Level](#verbose-level)
- [Deep Search](#deep-search)
- [Using DeepDiff in unit tests](#using-deepdiff-in-unit-tests)
- [Difference with Json Patch](#difference-with-json-patch)
- [Views](#views)
- [Text View](#text-view)
- [Tree View](#tree-view)
- [Serialization](#serialization)
- [Documentation](http://deepdiff.readthedocs.io/en/latest/)


## Installation

### Install from PyPi:

    pip install deepdiff

### Importing

```python
>>> from deepdiff import DeepDiff  # For Deep Difference of 2 objects
>>> from deepdiff import DeepSearch  # For finding if item exists in an object
```

## Parameters

In addition to the 2 objects being compared:

- [ignore_order](#ignore-order)
- [report_repetition](#report-repetitions)
- [verbose_level](#verbose-level)

## Supported data types

int, string, dictionary, list, tuple, set, frozenset, OrderedDict, NamedTuple and custom objects!

## Ignore Order

Sometimes you don't care about the order of objects when comparing them. In those cases, you can set `ignore_order=True`. However this flag won't report the repetitions to you. You need to additionally enable `report_report_repetition=True` for getting a report of repetitions.

### List difference ignoring order or duplicates

```python
>>> t1 = {1:1, 2:2, 3:3, 4:{"a":"hello", "b":[1, 2, 3]}}
>>> t2 = {1:1, 2:2, 3:3, 4:{"a":"hello", "b":[1, 3, 2, 3]}}
>>> ddiff = DeepDiff(t1, t2, ignore_order=True)
>>> print (ddiff)
{}
```

## Report repetitions

This flag ONLY works when ignoring order is enabled.
Note that this feature is experimental.

```python
t1 = [1, 3, 1, 4]
t2 = [4, 4, 1]
ddiff = DeepDiff(t1, t2, ignore_order=True, report_repetition=True)
print(ddiff)
```

which will print you:

```python
{'iterable_item_removed': {'root[1]': 3},
  'repetition_change': {'root[0]': {'old_repeat': 2,
                                    'old_indexes': [0, 2],
                                    'new_indexes': [2],
                                    'value': 1,
                                    'new_repeat': 1},
                        'root[3]': {'old_repeat': 1,
                                    'old_indexes': [3],
                                    'new_indexes': [0, 1],
                                    'value': 4,
                                    'new_repeat': 2}}}
```

## Exclude types or paths

### Exclude certain types from comparison:
```python
>>> l1 = logging.getLogger("test")
>>> l2 = logging.getLogger("test2")
>>> t1 = {"log": l1, 2: 1337}
>>> t2 = {"log": l2, 2: 1337}
>>> print(DeepDiff(t1, t2, exclude_types={logging.Logger}))
{}
```

### Exclude part of your object tree from comparison:
```python
>>> t1 = {"for life": "vegan", "ingredients": ["no meat", "no eggs", "no dairy"]}
>>> t2 = {"for life": "vegan", "ingredients": ["veggies", "tofu", "soy sauce"]}
>>> print (DeepDiff(t1, t2, exclude_paths={"root['ingredients']"}))
{}
```

You can also exclude regular expression:

```python
>>> t1 = [{'a': 1, 'b': 2}, {'c': 4, 'b': 5}]
>>> t2 = [{'a': 1, 'b': 3}, {'c': 4, 'b': 5}]
>>> print (DeepDiff(t1, t2, exclude_regex_paths={"root\[\d+\]\['b'\]"}))
{}
```

## Significant Digits

Digits **after** the decimal point. Internally it uses "{:.Xf}".format(Your Number) to compare numbers where X=significant_digits

```python
>>> t1 = Decimal('1.52')
>>> t2 = Decimal('1.57')
>>> DeepDiff(t1, t2, significant_digits=0)
{}
>>> DeepDiff(t1, t2, significant_digits=1)
{'values_changed': {'root': {'old_value': Decimal('1.52'), 'new_value': Decimal('1.57')}}}
```

Approximate float comparison:

```python
>>> t1 = [ 1.1129, 1.3359 ]
>>> t2 = [ 1.113, 1.3362 ]
>>> pprint(DeepDiff(t1, t2, significant_digits=3))
{}
>>> pprint(DeepDiff(t1, t2))
{'values_changed': {'root[0]': {'new_value': 1.113, 'old_value': 1.1129},
                    'root[1]': {'new_value': 1.3362, 'old_value': 1.3359}}}
>>> pprint(DeepDiff(1.23*10**20, 1.24*10**20, significant_digits=1))
{'values_changed': {'root': {'new_value': 1.24e+20, 'old_value': 1.23e+20}}}
```

## Verbose Level

Verbose level by default is 1. The possible values are 0, 1 and 2.

- Verbose level 0: won't report values when type changed. [Example](##type-of-an-item-has-changed)
- Verbose level 1: default
- Verbose level 2: will report values when custom objects or dictionaries have items added or removed. [Example](#items-added-or-removed-verbose)

## Deep Search
(New in v2-1-0)

DeepDiff comes with a utility to find the path to the item you are looking for.
It is called DeepSearch and it has a similar interface to DeepDiff.

Let's say you have a huge nested object and want to see if any item with the word `somewhere` exists in it.

```py
from deepdiff import DeepSearch
obj = {"long": "somewhere", "string": 2, 0: 0, "somewhere": "around"}
ds = DeepSearch(obj, item, verbose_level=2)
print(ds)
```

Which will print:

```py
{'matched_paths': {"root['somewhere']": "around"},
 'matched_values': {"root['long']": "somewhere"}}
```

Tip: An interesting use case is to search inside `locals()` when doing pdb.

## Using DeepDiff in unit tests

`result` is the output of the function that is being tests.
`expected` is the expected output of the function.

```python
assertEqual(DeepDiff(result, expected), {})
```

## Difference with Json Patch

Unlike [Json Patch](https://tools.ietf.org/html/rfc6902) which is designed only for Json objects, DeepDiff is designed specifically for almost all Python types. In addition to that, DeepDiff checks for type changes and attribute value changes that Json Patch does not cover since there are no such things in Json. Last but not least, DeepDiff gives you the exact path of the item(s) that were changed in Python syntax.

Example in Json Patch for replacing:

`{ "op": "replace", "path": "/a/b/c", "value": 42 }`

Example in DeepDiff for the same operation:

```python
>>> item1 = {'a':{'b':{'c':'foo'}}}
>>> item2 = {'a':{'b':{'c':42}}}
>>> DeepDiff(item1, item2)
{'type_changes': {"root['a']['b']['c']": {'old_type': <type 'str'>, 'new_value': 42, 'old_value': 'foo', 'new_type': <type 'int'>}}}
```

# Views

<<<<<<< HEAD
Starting with DeepDiff v3.0.0, there are two different views into your diffed data: text view (original) and tree view (new).
=======
Starting with DeepDiff v 3, there are two different views into your diffed data: text view (original) and tree view (new).
>>>>>>> 49ec7cfc

## Text View

Text view is the original and currently the default view of DeepDiff.

It is called text view because the results contain texts that represent the path to the data:

Example of using the text view.

```python
>>> from deepdiff import DeepDiff
>>> t1 = {1:1, 3:3, 4:4}
>>> t2 = {1:1, 3:3, 5:5, 6:6}
>>> ddiff = DeepDiff(t1, t2)
>>> print(ddiff)
{'dictionary_item_added': {'root[5]', 'root[6]'}, 'dictionary_item_removed': {'root[4]'}}
```

So for example `ddiff['dictionary_item_removed']` is a set if strings thus this is called the text view.

    The following examples are using the *default text view.*
<<<<<<< HEAD
    The Tree View is introduced in DeepDiff 3.0.0 and provides traversing capabilities through your diffed data and more!
=======
    The Tree View is introduced in DeepDiff v3
    and provides traversing capabilities through your diffed data and more!
>>>>>>> 49ec7cfc
    Read more about the Tree View at the bottom of this page.


### Importing

```python
>>> from deepdiff import DeepDiff
>>> from pprint import pprint
>>> from __future__ import print_function # In case running on Python 2
```

### Same object returns empty

```python
>>> t1 = {1:1, 2:2, 3:3}
>>> t2 = t1
>>> print(DeepDiff(t1, t2))
{}
```

### Type of an item has changed

```python
>>> t1 = {1:1, 2:2, 3:3}
>>> t2 = {1:1, 2:"2", 3:3}
>>> pprint(DeepDiff(t1, t2), indent=2)
{ 'type_changes': { 'root[2]': { 'new_type': <class 'str'>,
                                 'new_value': '2',
                                 'old_type': <class 'int'>,
                                 'old_value': 2}}}
```

And if you don't care about the value of items that have changed type, please set verbose level to 0:

```python
>>> t1 = {1:1, 2:2, 3:3}
>>> t2 = {1:1, 2:"2", 3:3}
>>> pprint(DeepDiff(t1, t2, verbose_level=0), indent=2)
{ 'type_changes': { 'root[2]': { 'new_type': <class 'str'>,
                                 'old_type': <class 'int'>,}}}
```


### Value of an item has changed

```python
>>> t1 = {1:1, 2:2, 3:3}
>>> t2 = {1:1, 2:4, 3:3}
>>> pprint(DeepDiff(t1, t2), indent=2)
{'values_changed': {'root[2]': {'new_value': 4, 'old_value': 2}}}
```

### Item added or removed

```python
>>> t1 = {1:1, 3:3, 4:4}
>>> t2 = {1:1, 3:3, 5:5, 6:6}
>>> ddiff = DeepDiff(t1, t2)
>>> pprint(ddiff)
{'dictionary_item_added': {'root[5]', 'root[6]'},
 'dictionary_item_removed': {'root[4]'}}
```

#### Items added or removed verbose

And if you would like to know the values of items added or removed, please set the verbose_level to 2:

```python
>>> t1 = {1:1, 3:3, 4:4}
>>> t2 = {1:1, 3:3, 5:5, 6:6}
>>> ddiff = DeepDiff(t1, t2, verbose_level=2)
>>> pprint(ddiff, indent=2)
{ 'dictionary_item_added': {'root[5]': 5, 'root[6]': 6},
  'dictionary_item_removed': {'root[4]': 4}}
```

### String difference

```python
>>> t1 = {1:1, 2:2, 3:3, 4:{"a":"hello", "b":"world"}}
>>> t2 = {1:1, 2:4, 3:3, 4:{"a":"hello", "b":"world!"}}
>>> ddiff = DeepDiff(t1, t2)
>>> pprint (ddiff, indent = 2)
{ 'values_changed': { 'root[2]': {'new_value': 4, 'old_value': 2},
                      "root[4]['b']": { 'new_value': 'world!',
                                        'old_value': 'world'}}}
```

### String difference 2

```python
>>> t1 = {1:1, 2:2, 3:3, 4:{"a":"hello", "b":"world!\nGoodbye!\n1\n2\nEnd"}}
>>> t2 = {1:1, 2:2, 3:3, 4:{"a":"hello", "b":"world\n1\n2\nEnd"}}
>>> ddiff = DeepDiff(t1, t2)
>>> pprint (ddiff, indent = 2)
{ 'values_changed': { "root[4]['b']": { 'diff': '--- \n'
                                                '+++ \n'
                                                '@@ -1,5 +1,4 @@\n'
                                                '-world!\n'
                                                '-Goodbye!\n'
                                                '+world\n'
                                                ' 1\n'
                                                ' 2\n'
                                                ' End',
                                        'new_value': 'world\n1\n2\nEnd',
                                        'old_value': 'world!\n'
                                                    'Goodbye!\n'
                                                    '1\n'
                                                    '2\n'
                                                    'End'}}}

>>> 
>>> print (ddiff['values_changed']["root[4]['b']"]["diff"])
--- 
+++ 
@@ -1,5 +1,4 @@
-world!
-Goodbye!
+world
 1
 2
 End
```

### List difference

```python
>>> t1 = {1:1, 2:2, 3:3, 4:{"a":"hello", "b":[1, 2, 3, 4]}}
>>> t2 = {1:1, 2:2, 3:3, 4:{"a":"hello", "b":[1, 2]}}
>>> ddiff = DeepDiff(t1, t2)
>>> pprint (ddiff, indent = 2)
{'iterable_item_removed': {"root[4]['b'][2]": 3, "root[4]['b'][3]": 4}}
```

### List difference Example 2

```python
>>> t1 = {1:1, 2:2, 3:3, 4:{"a":"hello", "b":[1, 2, 3]}}
>>> t2 = {1:1, 2:2, 3:3, 4:{"a":"hello", "b":[1, 3, 2, 3]}}
>>> ddiff = DeepDiff(t1, t2)
>>> pprint (ddiff, indent = 2)
{ 'iterable_item_added': {"root[4]['b'][3]": 3},
  'values_changed': { "root[4]['b'][1]": {'new_value': 3, 'old_value': 2},
                      "root[4]['b'][2]": {'new_value': 2, 'old_value': 3}}}
```

### List that contains dictionary:

```python
>>> t1 = {1:1, 2:2, 3:3, 4:{"a":"hello", "b":[1, 2, {1:1, 2:2}]}}
>>> t2 = {1:1, 2:2, 3:3, 4:{"a":"hello", "b":[1, 2, {1:3}]}}
>>> ddiff = DeepDiff(t1, t2)
>>> pprint (ddiff, indent = 2)
{ 'dictionary_item_removed': ["root[4]['b'][2][2]"],
  'values_changed': {"root[4]['b'][2][1]": {'new_value': 3, 'old_value': 1}}}
```

### Sets:

```python
>>> t1 = {1, 2, 8}
>>> t2 = {1, 2, 3, 5}
>>> ddiff = DeepDiff(t1, t2)
>>> pprint (DeepDiff(t1, t2))
{'set_item_added': ['root[3]', 'root[5]'], 'set_item_removed': ['root[8]']}
```

### Named Tuples:

```python
>>> from collections import namedtuple
>>> Point = namedtuple('Point', ['x', 'y'])
>>> t1 = Point(x=11, y=22)
>>> t2 = Point(x=11, y=23)
>>> pprint (DeepDiff(t1, t2))
{'values_changed': {'root.y': {'new_value': 23, 'old_value': 22}}}
```

### Custom objects:

```python
>>> class ClassA(object):
...     a = 1
...     def __init__(self, b):
...         self.b = b
... 
>>> t1 = ClassA(1)
>>> t2 = ClassA(2)
>>> 
>>> pprint(DeepDiff(t1, t2))
{'values_changed': {'root.b': {'new_value': 2, 'old_value': 1}}}
```

### Object attribute added:

```python
>>> t2.c = "new attribute"
>>> pprint(DeepDiff(t1, t2))
{'attribute_added': ['root.c'],
 'values_changed': {'root.b': {'new_value': 2, 'old_value': 1}}}
```

    All the examples for the text view work for the tree view too. You just need to set view='tree' to get it in tree form.


## Tree View

<<<<<<< HEAD
Starting the version 3.0.0 You can choose the view into the deepdiff results.
=======
Starting the version v3 You can choose the view into the deepdiff results.
>>>>>>> 49ec7cfc
The tree view provides you with tree objects that you can traverse through to find the parents of the objects that are diffed and the actual objects that are being diffed.

This view is very useful when dealing with nested objects.
Note that tree view always returns results in the form of Python sets.

You can traverse through the tree elements!

    The Tree view is just a different representation of the diffed data.
    Behind the scene, DeepDiff creates the tree view first and then converts it to textual representation for the text view.

```
+---------------------------------------------------------------+
|                                                               |
|    parent(t1)              parent node            parent(t2)  |
|      +                          ^                     +       |
+------|--------------------------|---------------------|-------+
       |                      |   | up                  |
       | Child                |   |                     | ChildRelationship
       | Relationship         |   |                     |
       |                 down |   |                     |
+------|----------------------|-------------------------|-------+
|      v                      v                         v       |
|    child(t1)              child node               child(t2)  |
|                                                               |
+---------------------------------------------------------------+
```

 - up -  Move up to the parent node
 - down -  Move down to the child node
 - path() -  Get the path to the current node
 - t1 -  The first item in the current node that is being diffed
 - t2 -  The second item in the current node that is being diffed
 - additional -  Additional information about the node i.e. repetition
 - repetition -  Shortcut to get the repetition report


The tree view allows you to have more than mere textual representaion of the diffed objects.
It gives you the actual objects (t1, t2) throughout the tree of parents and children.

## Examples - Tree View

<<<<<<< HEAD
    The Tree View is introduced in DeepDiff 3.0.0.
=======
    The Tree View is introduced in DeepDiff v3
>>>>>>> 49ec7cfc
    Set view='tree' in order to use this view.

### Value of an item has changed (Tree View)

```python
>>> from deepdiff import DeepDiff
>>> from pprint import pprint
>>> t1 = {1:1, 2:2, 3:3}
>>> t2 = {1:1, 2:4, 3:3}
>>> ddiff_verbose0 = DeepDiff(t1, t2, verbose_level=0, view='tree')
>>> ddiff_verbose0
{'values_changed': {<root[2]>}}
>>>
>>> ddiff_verbose1 = DeepDiff(t1, t2, verbose_level=1, view='tree')
>>> ddiff_verbose1
{'values_changed': {<root[2] t1:2, t2:4>}}
>>> set_of_values_changed = ddiff_verbose1['values_changed']
>>> # since set_of_values_changed includes only one item in a set
>>> # in order to get that one item we can:
>>> (changed,) = set_of_values_changed
>>> changed  # Another way to get this is to do: changed=list(set_of_values_changed)[0]
<root[2] t1:2, t2:4>
>>> changed.t1
2
>>> changed.t2
4
>>> # You can traverse through the tree, get to the parents!
>>> changed.up
<root t1:{1: 1, 2: 2,...}, t2:{1: 1, 2: 4,...}>
```

### List difference (Tree View)

```python
>>> t1 = {1:1, 2:2, 3:3, 4:{"a":"hello", "b":[1, 2, 3, 4]}}
>>> t2 = {1:1, 2:2, 3:3, 4:{"a":"hello", "b":[1, 2]}}
>>> ddiff = DeepDiff(t1, t2, view='tree')
>>> ddiff
{'iterable_item_removed': {<root[4]['b'][3] t1:4, t2:None>, <root[4]['b'][2] t1:3, t2:None>}}
>>> # Note that the iterable_item_removed is a set. In this case it has 2 items in it.
>>> # One way to get one item from the set is to convert it to a list
>>> # And then get the first item of the list:
>>> removed = list(ddiff['iterable_item_removed'])[0]
>>> removed
<root[4]['b'][2] t1:3, t2:None>
>>>
>>> parent = removed.up
>>> parent
<root[4]['b'] t1:[1, 2, 3, 4], t2:[1, 2]>
>>> parent.path()
"root[4]['b']"
>>> parent.t1
[1, 2, 3, 4]
>>> parent.t2
[1, 2]
>>> parent.up
<root[4] t1:{'a': 'hello...}, t2:{'a': 'hello...}>
>>> parent.up.up
<root t1:{1: 1, 2: 2,...}, t2:{1: 1, 2: 2,...}>
>>> parent.up.up.t1
{1: 1, 2: 2, 3: 3, 4: {'a': 'hello', 'b': [1, 2, 3, 4]}}
>>> parent.up.up.t1 == t1  # It is holding the original t1 that we passed to DeepDiff
True
```

### List difference 2  (Tree View)

```python
>>> t1 = {1:1, 2:2, 3:3, 4:{"a":"hello", "b":[1, 2, 3]}}
>>> t2 = {1:1, 2:2, 3:3, 4:{"a":"hello", "b":[1, 3, 2, 3]}}
>>> ddiff = DeepDiff(t1, t2, view='tree')
>>> pprint(ddiff, indent = 2)
{ 'iterable_item_added': {<root[4]['b'][3] t1:None, t2:3>},
  'values_changed': { <root[4]['b'][1] t1:2, t2:3>,
                      <root[4]['b'][2] t1:3, t2:2>}}
>>>
>>> # Note that iterable_item_added is a set with one item.
>>> # So in order to get that one item from it, we can do:
>>>
>>> (added,) = ddiff['iterable_item_added']
>>> added
<root[4]['b'][3] t1:None, t2:3>
>>> added.up.up
<root[4] t1:{'a': 'hello...}, t2:{'a': 'hello...}>
>>> added.up.up.path()
'root[4]'
>>> added.up.up.down
<root[4]['b'] t1:[1, 2, 3], t2:[1, 3, 2, 3]>
>>>
>>> # going up twice and then down twice gives you the same node in the tree:
>>> added.up.up.down.down == added
True
```

### List difference ignoring order but reporting repetitions (Tree View)

```python
>>> t1 = [1, 3, 1, 4]
>>> t2 = [4, 4, 1]
>>> ddiff = DeepDiff(t1, t2, ignore_order=True, report_repetition=True, view='tree')
>>> pprint(ddiff, indent=2)
{ 'iterable_item_removed': {<root[1] t1:3, t2:None>},
  'repetition_change': { <root[3] {'repetition': {'old_repeat': 1,...}>,
                         <root[0] {'repetition': {'old_repeat': 2,...}>}}
>>>
>>> # repetition_change is a set with 2 items.
>>> # in order to get those 2 items, we can do the following.
>>> # or we can convert the set to list and get the list items.
>>> # or we can iterate through the set items
>>>
>>> (repeat1, repeat2) = ddiff['repetition_change']
>>> repeat1  # the default verbosity is set to 1.
<root[0] {'repetition': {'old_repeat': 2,...}>
>>> # The actual data regarding the repetitions can be found in the repetition attribute:
>>> repeat1.repetition
{'old_repeat': 1, 'new_repeat': 2, 'old_indexes': [3], 'new_indexes': [0, 1]}
>>>
>>> # If you change the verbosity, you will see less:
>>> ddiff = DeepDiff(t1, t2, ignore_order=True, report_repetition=True, view='tree', verbose_level=0)
>>> ddiff
{'repetition_change': {<root[3]>, <root[0]>}, 'iterable_item_removed': {<root[1]>}}
>>> (repeat1, repeat2) = ddiff['repetition_change']
>>> repeat1
<root[0]>
>>>
>>> # But the verbosity level does not change the actual report object.
>>> # It only changes the textual representaion of the object. We get the actual object here:
>>> repeat1.repetition
{'old_repeat': 1, 'new_repeat': 2, 'old_indexes': [3], 'new_indexes': [0, 1]}
>>> repeat1.t1
4
>>> repeat1.t2
4
>>> repeat1.up
<root>
```

### List that contains dictionary (Tree View)

```python
>>> t1 = {1:1, 2:2, 3:3, 4:{"a":"hello", "b":[1, 2, {1:1, 2:2}]}}
>>> t2 = {1:1, 2:2, 3:3, 4:{"a":"hello", "b":[1, 2, {1:3}]}}
>>> ddiff = DeepDiff(t1, t2, view='tree')
>>> pprint (ddiff, indent = 2)
{ 'dictionary_item_removed': {<root[4]['b'][2][2] t1:2, t2:None>},
  'values_changed': {<root[4]['b'][2][1] t1:1, t2:3>}}

Sets (Tree View):
>>> t1 = {1, 2, 8}
>>> t2 = {1, 2, 3, 5}
>>> ddiff = DeepDiff(t1, t2, view='tree')
>>> print(ddiff)
{'set_item_removed': {<root: t1:8, t2:None>}, 'set_item_added': {<root: t1:None, t2:5>, <root: t1:None, t2:3>}}
>>> # grabbing one item from set_item_removed set which has one item only
>>> (item,) = ddiff['set_item_removed']
>>> item.up
<root t1:{8, 1, 2}, t2:{1, 2, 3, 5}>
>>> item.up.t1 == t1
True
```

### Named Tuples (Tree View):

```python
>>> from collections import namedtuple
>>> Point = namedtuple('Point', ['x', 'y'])
>>> t1 = Point(x=11, y=22)
>>> t2 = Point(x=11, y=23)
>>> print(DeepDiff(t1, t2, view='tree'))
{'values_changed': {<root.y t1:22, t2:23>}}
```

### Custom objects (Tree View):

```python
>>> class ClassA(object):
...     a = 1
...     def __init__(self, b):
...         self.b = b
...
>>> t1 = ClassA(1)
>>> t2 = ClassA(2)
>>>
>>> print(DeepDiff(t1, t2, view='tree'))
{'values_changed': {<root.b t1:1, t2:2>}}
```

### Object attribute added (Tree View):

```python
>>> t2.c = "new attribute"
>>> pprint(DeepDiff(t1, t2, view='tree'))
{'attribute_added': {<root.c t1:None, t2:'new attribute'>},
 'values_changed': {<root.b t1:1, t2:2>}}
```

### Approximate decimals comparison (Significant digits after the point) (Tree View):

```python
>>> t1 = Decimal('1.52')
>>> t2 = Decimal('1.57')
>>> DeepDiff(t1, t2, significant_digits=0, view='tree')
{}
>>> ddiff = DeepDiff(t1, t2, significant_digits=1, view='tree')
>>> ddiff
{'values_changed': {<root t1:Decimal('1.52'), t2:Decimal('1.57')>}}
>>> (change1,) = ddiff['values_changed']
>>> change1
<root t1:Decimal('1.52'), t2:Decimal('1.57')>
>>> change1.t1
Decimal('1.52')
>>> change1.t2
Decimal('1.57')
>>> change1.path()
'root'
```

### Approximate float comparison (Significant digits after the point) (Tree View):

```python
>>> t1 = [ 1.1129, 1.3359 ]
>>> t2 = [ 1.113, 1.3362 ]
>>> ddiff = DeepDiff(t1, t2, significant_digits=3, view='tree')
>>> ddiff
{}
>>> ddiff = DeepDiff(t1, t2, view='tree')
>>> pprint(ddiff, indent=2)
{ 'values_changed': { <root[0] t1:1.1129, t2:1.113>,
                      <root[1] t1:1.3359, t2:1.3362>}}
>>> ddiff = DeepDiff(1.23*10**20, 1.24*10**20, significant_digits=1, view='tree')
>>> ddiff
{'values_changed': {<root t1:1.23e+20, t2:1.24e+20>}}
```

    All the examples for the text view work for the tree view too. You just need to set view='tree' to get it in tree form.

## Serialization

DeepDiff uses jsonpickle in order to serialize and deserialize its results into json. This works for both tree view and text view.

### Serialize and then deserialize back to deepdiff

```python
>>> t1 = {1: 1, 2: 2, 3: 3}
>>> t2 = {1: 1, 2: "2", 3: 3}
>>> ddiff = DeepDiff(t1, t2)
>>> jsoned = ddiff.json
>>> jsoned
'{"type_changes": {"root[2]": {"py/object": "deepdiff.helper.RemapDict", "new_type": {"py/type": "__builtin__.str"}, "new_value": "2", "old_type": {"py/type": "__builtin__.int"}, "old_value": 2}}}'
>>> ddiff_new = DeepDiff.from_json(jsoned)
>>> ddiff == ddiff_new
True
```

## Pycon 2016

I was honored to give a talk about how DeepDiff does what it does at Pycon 2016. Please check out the video and let me know what you think:

[Diff It To Dig It Video](https://www.youtube.com/watch?v=J5r99eJIxF4)
And here is more info: <http://zepworks.com/blog/diff-it-to-digg-it/>


##Documentation

<http://deepdiff.readthedocs.io/en/latest/>

##Changelog

- v3-1-1: Bug fix when item value is None (#58)
- v3-1-0: Serialization to/from json
- v3-0-0: Introducing Tree View
- v2-5-3: Bug fix on logging for content hash.
- v2-5-2: Bug fixes on content hash.
- v2-5-0: Adding ContentHash module to fix ignore_order once and for all.
- v2-1-0: Adding Deep Search. Now you can search for item in an object.
- v2-0-0: Exclusion patterns better coverage. Updating docs.
- v1-8-0: Exclusion patterns.
- v1-7-0: Deep Set comparison.
- v1-6-0: Unifying key names. i.e newvalue is new_value now. For backward compatibility, newvalue still works.
- v1-5-0: Fixing ignore order containers with unordered items. Adding significant digits when comparing decimals. Changes property is deprecated.
- v1-1-0: Changing Set, Dictionary and Object Attribute Add/Removal to be reported as Set instead of List. Adding Pypy compatibility.
- v1-0-2: Checking for ImmutableMapping type instead of dict
- v1-0-1: Better ignore order support
- v1-0-0: Restructuring output to make it more useful. This is NOT backward compatible.
- v0-6-1: Fixiing iterables with unhashable when order is ignored
- v0-6-0: Adding unicode support
- v0-5-9: Adding decimal support
- v0-5-8: Adding ignore order of unhashables support
- v0-5-7: Adding ignore order support
- v0-5-6: Adding slots support
- v0-5-5: Adding loop detection

## Authors

Seperman (Sep Dehpour)

- [Github](https://github.com/seperman)
- [Linkedin](http://www.linkedin.com/in/sepehr)
- [ZepWorks](http://www.zepworks.com)

Victor Hahn Castell

- [hahncastell.de](http://hahncastell.de)
- [flexoptix.net](http://www.flexoptix.net)

Also thanks to:

- nfvs for Travis-CI setup script.
- brbsix for initial Py3 porting.
- WangFenjin for unicode support.
- timoilya for comparing list of sets when ignoring order.
- Bernhard10 for significant digits comparison.
- b-jazz for PEP257 cleanup, Standardize on full names, fixing line endings.<|MERGE_RESOLUTION|>--- conflicted
+++ resolved
@@ -212,11 +212,7 @@
 
 # Views
 
-<<<<<<< HEAD
-Starting with DeepDiff v3.0.0, there are two different views into your diffed data: text view (original) and tree view (new).
-=======
 Starting with DeepDiff v 3, there are two different views into your diffed data: text view (original) and tree view (new).
->>>>>>> 49ec7cfc
 
 ## Text View
 
@@ -238,12 +234,8 @@
 So for example `ddiff['dictionary_item_removed']` is a set if strings thus this is called the text view.
 
     The following examples are using the *default text view.*
-<<<<<<< HEAD
-    The Tree View is introduced in DeepDiff 3.0.0 and provides traversing capabilities through your diffed data and more!
-=======
     The Tree View is introduced in DeepDiff v3
     and provides traversing capabilities through your diffed data and more!
->>>>>>> 49ec7cfc
     Read more about the Tree View at the bottom of this page.
 
 
@@ -451,11 +443,7 @@
 
 ## Tree View
 
-<<<<<<< HEAD
-Starting the version 3.0.0 You can choose the view into the deepdiff results.
-=======
 Starting the version v3 You can choose the view into the deepdiff results.
->>>>>>> 49ec7cfc
 The tree view provides you with tree objects that you can traverse through to find the parents of the objects that are diffed and the actual objects that are being diffed.
 
 This view is very useful when dealing with nested objects.
@@ -497,11 +485,7 @@
 
 ## Examples - Tree View
 
-<<<<<<< HEAD
-    The Tree View is introduced in DeepDiff 3.0.0.
-=======
     The Tree View is introduced in DeepDiff v3
->>>>>>> 49ec7cfc
     Set view='tree' in order to use this view.
 
 ### Value of an item has changed (Tree View)
